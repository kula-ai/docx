require 'docx/containers'
require 'docx/elements'
require 'nokogiri'
require 'zip'

module Docx
  # The Document class wraps around a docx file and provides methods to
  # interface with it.
  #
  #   # get a Docx::Document for a docx file in the local directory
  #   doc = Docx::Document.open("test.docx")
  #
  #   # get the text from the document
  #   puts doc.text
  #
  #   # do the same thing in a block
  #   Docx::Document.open("test.docx") do |d|
  #     puts d.text
  #   end
  class Document
    attr_reader :xml, :doc, :zip, :styles
    
    def initialize(path, &block)
      @replace = {}
      @zip = Zip::File.open(path)
      @document_xml = @zip.read('word/document.xml')
      @doc = Nokogiri::XML(@document_xml)
      @styles_xml = @zip.read('word/styles.xml')
      @styles = Nokogiri::XML(@styles_xml)
      if block_given?
        yield self
        @zip.close
      end
    end

<<<<<<< HEAD
    # This stores the current global document properties, for now
    def document_properties
      {
        font_size: font_size
      }
    end

=======
>>>>>>> 89d6d9c0
    # With no associated block, Docx::Document.open is a synonym for Docx::Document.new. If the optional code block is given, it will be passed the opened +docx+ file as an argument and the Docx::Document oject will automatically be closed when the block terminates. The values of the block will be returned from Docx::Document.open.
    # call-seq:
    #   open(filepath) => file
    #   open(filepath) {|file| block } => obj
    def self.open(path, &block)
      self.new(path, &block)
    end

    def paragraphs
      @doc.xpath('//w:document//w:body//w:p').map { |p_node| parse_paragraph_from p_node }
    end

    def bookmarks
      bkmrks_hsh = Hash.new
      bkmrks_ary = @doc.xpath('//w:bookmarkStart').map { |b_node| parse_bookmark_from b_node }
      # auto-generated by office 2010
      bkmrks_ary.reject! {|b| b.name == "_GoBack" }
      bkmrks_ary.each {|b| bkmrks_hsh[b.name] = b }
      bkmrks_hsh
    end

    def tables
      @doc.xpath('//w:document//w:body//w:tbl').map { |t_node| parse_table_from t_node }
    end

    # Some documents have this set, others don't.
    # Values are returned as half-points, so to get points, that's why it's divided by 2.
    def font_size
      size_tag = @styles.xpath('//w:docDefaults//w:rPrDefault//w:rPr//w:sz').first
      size_tag ? size_tag.attributes['val'].value.to_i / 2 : nil
    end

    ##
    # *Deprecated*
    #
    # Iterates over paragraphs within document
    # call-seq:
    #   each_paragraph => Enumerator
    def each_paragraph
      paragraphs.each { |p| yield(p) }
    end

    # call-seq:
    #   to_s -> string
    def to_s
      paragraphs.map(&:to_s).join("\n")
    end

    # Output entire document as a String HTML fragment
    def to_html
      paragraphs.map(&:to_html).join('\n')
    end

    # Save document to provided path
    # call-seq:
    #   save(filepath) => void
    def save(path)
      update
      Zip::OutputStream.open(path) do |out|
        zip.each do |entry|
          out.put_next_entry(entry.name)

          if @replace[entry.name]
            out.write(@replace[entry.name])
          else
            out.write(zip.read(entry.name))
          end
        end
      end
      zip.close
    end

    alias_method :text, :to_s

    def replace_entry(entry_path, file_contents)
      @replace[entry_path] = file_contents
    end

    private

    #--
    # TODO: Flesh this out to be compatible with other files
    # TODO: Method to set flag on files that have been edited, probably by inserting something at the
    # end of methods that make edits?
    #++
    def update
      replace_entry "word/document.xml", doc.serialize(:save_with => 0)
    end

    # generate Elements::Containers::Paragraph from paragraph XML node
    def parse_paragraph_from(p_node)
      Elements::Containers::Paragraph.new(p_node, document_properties)
    end

    # generate Elements::Bookmark from bookmark XML node
    def parse_bookmark_from(b_node)
      Elements::Bookmark.new(b_node)
    end

    def parse_table_from(t_node)
      Elements::Containers::Table.new(t_node)
    end
  end
end
<|MERGE_RESOLUTION|>--- conflicted
+++ resolved
@@ -33,7 +33,7 @@
       end
     end
 
-<<<<<<< HEAD
+
     # This stores the current global document properties, for now
     def document_properties
       {
@@ -41,8 +41,7 @@
       }
     end
 
-=======
->>>>>>> 89d6d9c0
+
     # With no associated block, Docx::Document.open is a synonym for Docx::Document.new. If the optional code block is given, it will be passed the opened +docx+ file as an argument and the Docx::Document oject will automatically be closed when the block terminates. The values of the block will be returned from Docx::Document.open.
     # call-seq:
     #   open(filepath) => file
@@ -146,4 +145,4 @@
       Elements::Containers::Table.new(t_node)
     end
   end
-end
+end