--- conflicted
+++ resolved
@@ -494,14 +494,10 @@
     it 'should output styled html' do
       expect(@formatted_line.to_html.scan('<span style="text-decoration:underline;"><strong><em>all</em></strong></span>').size).to eq 1
     end
-<<<<<<< HEAD
 
     it 'should join paragraphs with newlines' do
       expect(@doc.to_html.scan(%(<p style="font-size:11pt;">Normal</p>\n<p style="font-size:11pt;"><em>Italic</em></p>\n<p style="font-size:11pt;"><strong>Bold</strong></p>)).size).to eq 1
     end
-
-=======
->>>>>>> b137f71d
   end
 
   describe 'replacing contents' do
